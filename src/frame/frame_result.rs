--- conflicted
+++ resolved
@@ -77,19 +77,16 @@
         match result_kind {
             ResultKind::Void => ResResultBody::Void(BodyResResultVoid::from_cursor(&mut cursor)),
             ResultKind::Rows => ResResultBody::Rows(BodyResResultRows::from_cursor(&mut cursor)),
-<<<<<<< HEAD
             ResultKind::SetKeyspace => {
                 ResResultBody::SetKeyspace(BodyResResultSetKeyspace::from_cursor(&mut cursor))
             }
             ResultKind::Prepared => {
                 ResResultBody::Prepared(BodyResResultPrepared::from_cursor(&mut cursor))
             }
-            _ => unimplemented!(),
-=======
-            ResultKind::SetKeyspace => ResResultBody::SetKeyspace(BodyResResultSetKeyspace::from_cursor(&mut cursor)),
-            ResultKind::Prepared => ResResultBody::Prepared(BodyResResultPrepared::from_cursor(&mut cursor)),
-            ResultKind::SchemaChange => ResResultBody::Void(BodyResResultVoid::from_cursor(&mut cursor)),
->>>>>>> b4f3c5e3
+            ResultKind::SchemaChange => {
+                ResResultBody::Void(BodyResResultVoid::from_cursor(&mut cursor))
+            }
+
         }
     }
 
